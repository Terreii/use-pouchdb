--- conflicted
+++ resolved
@@ -1,8 +1,4 @@
-<<<<<<< HEAD
-import { Provider, usePouchDB, useQuery } from './index'
-=======
-import { Provider, usePouch, useDoc } from './index'
->>>>>>> 98330ceb
+import { Provider, usePouch, useDoc, useQuery } from './index'
 
 test('should export the provider', () => {
   expect(Provider).toBeTruthy()
@@ -10,15 +6,6 @@
 })
 
 test('should export usePouchDB', () => {
-<<<<<<< HEAD
-  expect(usePouchDB).toBeTruthy()
-  expect(typeof usePouchDB).toBe('function')
-})
-
-test('should export useQuery', () => {
-  expect(useQuery).toBeTruthy()
-  expect(typeof useQuery).toBe('function')
-=======
   expect(usePouch).toBeTruthy()
   expect(typeof usePouch).toBe('function')
 })
@@ -26,5 +13,9 @@
 test('should export useDoc', () => {
   expect(useDoc).toBeTruthy()
   expect(typeof useDoc).toBe('function')
->>>>>>> 98330ceb
+})
+
+test('should export useQuery', () => {
+  expect(useQuery).toBeTruthy()
+  expect(typeof useQuery).toBe('function')
 })